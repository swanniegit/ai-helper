--- conflicted
+++ resolved
@@ -27,12 +27,9 @@
     "next": "14.2.3",
     "react": "^18",
     "react-dom": "^18",
-<<<<<<< HEAD
     "tailwind-merge": "^2.2.1",
     "openai": "^4.25.0"
-=======
     "tailwind-merge": "^2.2.1"
->>>>>>> e2c38851
   },
   "devDependencies": {
     "@testing-library/jest-dom": "^6.4.2",
